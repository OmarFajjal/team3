# Data Science 2025



## Overview
- This is a project to study the Causal Effect on Additional Contribution Rate on Member Churn in Statutory Health
Insurance Funds

---

## Training Environment
The model was trained locally on a MacBook using only CPU resources, without the need for GPU acceleration. This makes the training process lightweight and easily reproducible on standard hardware.
- **Device:** MacBook Pro with Apple M4 Pro chip
- **CPU:** 12-core Apple Silicon (M4 Pro)
- **RAM:** 24 GB
- **OS:** macOS Sequoia 15.5


## Installation and Execution
1. Create a virtual environment with python version between 3.8 and 3.10
   ```bash
   python3.10 -m venv venv_name
   ```
2. Install the requirements 
    ```bash 
   source venv_name/bin/activate && pip install -r requirements.txt
    ```
3. Run the notebook
   ```bash
   venv_name//bin/jupyter nbconvert --to notebook --execute --inplace CauseHealPred.ipynb
   ```
**Note** For macOS Graphviz may be installed in a location that is not on the default search path. In this case, it may be necessary to manually specify the path to the graphviz include and/or library directories:
```bash
pip install --config-settings="--global-option=build_ext" \
            --config-settings="--global-option=-I$(brew --prefix graphviz)/include/" \
            --config-settings="--global-option=-L$(brew --prefix graphviz)/lib/" \
            pygraphviz
```

For CausalNex Model
   ```bash
   python3 main.py
   ```

---

## Structure for Causal Nex analysis
- **CausalNex/DataLoader.py:**  Loads data from files.
- **CausalNex/Preprocessing.py:** Handles the preprocessing.
- **CausalNex/Model.py:** Contain the model.
- **main.py:** Main loop.

---

<<<<<<< HEAD
## Usage for end to end flow

1. **Navigate to the ```pipeline``` folder and follow the instructions in there**

---
=======
>>>>>>> 18ebc5a8
## Features for end to end flow

- **End-to-End Causal Analysis**: Complete pipeline from data loading to results interpretation in CauseHealPred.ipynb

---

## Data
### Dataset Description 
Additional Contribution Rate per Year and Quarter.xlsx contains data on different health insurance providers from 2016 to 2025 per quarter, including their additional contribution rate, showing the absolute values of insured members and insured people. 
Market Share per insurance provider.xlsx contains data on different health insurance providers from 2016 to 2025, including their respective market share and the absolute values of insured members and insured people.
Morbidity_Region.xlsx: contains data showing whether a health insurance provider is a regional provider, and the respective risk factor and its development from 2016 until 2025.

German statutory health insurance data from a major international consulting firm. The data ranges from 2013 to 2025 and was initially delivered in multiple Excel files, each containing a different structure and set of variables. 

***Additional Contribution Rate (ACR) data***
This dataset contains quarterly values of the additional contribution rates for all German statutory insurers. Insurers closed or inactive during the observation period were removed to ensure time consistency. This dataset includes 94 active providers across the whole period from 2013 to 2025.

***Morbidity Dataset***
The dataset includes annual morbidity scores and regional classifications at the insurer level. It only includes active insurers and excludes missing values and zero entries, resulting in a final sample of 91 providers. Notably, this data set only begins in 2016 and contains no data from 2013 to 2015.

***Preprocessing and merged data***
- Can be found under pipeline folder ```pipeline/data/Cate_added_data.csv```


---

## Project status
Ongoing 

---

## Citation

1. https://causalnex.readthedocs.io/en/latest/05_resources/05_faq.html#what-is-causalnex

---

## Acknowledgments

- Microsoft Research and PyWhy organization
- Healthcare data providers
- Open source community contributions

<|MERGE_RESOLUTION|>--- conflicted
+++ resolved
@@ -52,17 +52,10 @@
 
 ---
 
-<<<<<<< HEAD
+
 ## Usage for end to end flow
 
 1. **Navigate to the ```pipeline``` folder and follow the instructions in there**
-
----
-=======
->>>>>>> 18ebc5a8
-## Features for end to end flow
-
-- **End-to-End Causal Analysis**: Complete pipeline from data loading to results interpretation in CauseHealPred.ipynb
 
 ---
 
