import pandas as pd
import numpy as np
import matplotlib.pyplot as plt
import seaborn as sns
from scipy import stats
from sklearn.preprocessing import KBinsDiscretizer
import warnings
warnings.filterwarnings('ignore')
from sklearn.preprocessing import LabelEncoder
import os
import json
from datetime import datetime

class FeatureDiscretizationAnalyzer:
    def __init__(self, data, logger=None, output_dir="output/feature_analysis"):
        """
        Initialize the analyzer.
        
        Args:
            data (pd.DataFrame): Input data
            logger (Logger, optional): Logger instance for logging
            output_dir (str): Directory to save visualizations and results
        """
        self.data = data
        self.logger = logger
        self.output_dir = output_dir
        self.numeric_features = data.select_dtypes(include=[np.number]).columns.tolist()
        self.analysis_results = {}
        
        # Create output directory if it doesn't exist
        if not os.path.exists(output_dir):
            os.makedirs(output_dir)

    def inspect_features(self):
        """Comprehensive feature inspection for discretization planning"""
        self.logger.log("="*60)
        self.logger.log("FEATURE INSPECTION FOR DISCRETIZATION")
        self.logger.log("="*60)
        
        for feature in self.numeric_features:
            self.logger.log(f"\n FEATURE: {feature}")
            self.logger.log("-"*40)
            
            # Basic statistics
            self.analyze_distribution(feature)
            
            # Determine discretization need and method
            self.recommend_discretization(feature)
            
            self.logger.log("\n" + "="*40)
    
    def analyze_distribution(self, feature):
        """Analyze feature distribution and characteristics"""
        data_col = self.data[feature].dropna()
        
        # Basic stats
        stats_dict = {
            'count': len(data_col),
            'mean': data_col.mean(),
            'std': data_col.std(),
            'min': data_col.min(),
            'max': data_col.max(),
            'range': data_col.max() - data_col.min(),
            'unique_values': data_col.nunique(),
            'missing_values': self.data[feature].isnull().sum()
        }
        
        self.logger.log(f"Count: {stats_dict['count']:,}")
        self.logger.log(f"Mean: {stats_dict['mean']:.4f}")
        self.logger.log(f"Std: {stats_dict['std']:.4f}")
        self.logger.log(f"Min: {stats_dict['min']:.4f}")
        self.logger.log(f"Max: {stats_dict['max']:.4f}")
        self.logger.log(f"Range: {stats_dict['range']:.4f}")
        self.logger.log(f"Unique values: {stats_dict['unique_values']:,}")
        self.logger.log(f"Missing values: {stats_dict['missing_values']:,}")
        
        # Distribution characteristics
        skewness = stats.skew(data_col)
        kurtosis = stats.kurtosis(data_col)
        
        self.logger.log(f"Skewness: {skewness:.4f}")
        self.logger.log(f"Kurtosis: {kurtosis:.4f}")
        
        # Store analysis results
        self.analysis_results[feature] = {
            'stats': stats_dict,
            'skewness': skewness,
            'kurtosis': kurtosis,
            'data': data_col
        }
    
    def recommend_discretization(self, feature):
        """Recommend discretization method and parameters"""
        stats_dict = self.analysis_results[feature]['stats']
        skewness = self.analysis_results[feature]['skewness']
        data_col = self.analysis_results[feature]['data']
        
        self.logger.log(f"\n DISCRETIZATION RECOMMENDATIONS:")
        
        # Check if discretization is needed
        unique_ratio = stats_dict['unique_values'] / stats_dict['count']
        
        if stats_dict['unique_values'] <= 10:
            self.logger.log(" DISCRETIZATION NOT NEEDED - Already has few unique values")
            return
        
        if unique_ratio > 0.5:
            self.logger.log("HIGH CARDINALITY - Consider discretization")
        
        # Recommend number of bins
        recommended_bins = self.suggest_bin_count(data_col)
        self.logger.log(f" Recommended bins: {recommended_bins}")
        
        # Recommend discretization method
        self.logger.log(f"\nRECOMMENDED METHODS:")
        
        # Equal-width binning
        self.logger.log(f"1. EQUAL-WIDTH BINNING")
        self.logger.log(f"   - Good for: Uniform distribution")
        self.logger.log(f"   - Bins: {recommended_bins}")
        self.show_equal_width_ranges(data_col, recommended_bins)
        
        # Equal-frequency binning
        self.logger.log(f"\n2. EQUAL-FREQUENCY BINNING (Quantile-based)")
        self.logger.log(f"   - Good for: Skewed distributions")
        self.logger.log(f"   - Bins: {recommended_bins}")
        self.show_quantile_ranges(data_col, recommended_bins)
        
        # K-means binning
        self.logger.log(f"\n3. K-MEANS BINNING")
        self.logger.log(f"   - Good for: Clustering similar values")
        self.logger.log(f"   - Bins: {recommended_bins}")
        
        # Custom recommendations based on distribution
        if abs(skewness) > 1:
            self.logger.log(f"\n SPECIAL RECOMMENDATION:")
            self.logger.log(f"   - Distribution is highly skewed ({skewness:.2f})")
            self.logger.log(f"   - Consider: Quantile-based or log-transformation first")
        
        if stats_dict['range'] > 1000:
            self.logger.log(f"   - Large range detected ({stats_dict['range']:.0f})")
            self.logger.log(f"   - Consider: Log-transformation or robust scaling")
    
    def suggest_bin_count(self, data_col):
        """Suggest optimal number of bins using multiple methods"""
        n = len(data_col)
        
        # Sturges' rule
        sturges = int(np.ceil(np.log2(n) + 1))
        
        # Scott's rule
        h_scott = 3.5 * data_col.std() / (n ** (1/3))
        scott_bins = int(np.ceil((data_col.max() - data_col.min()) / h_scott))
        
        # Freedman-Diaconis rule
        q75, q25 = np.percentile(data_col, [75, 25])
        iqr = q75 - q25
        h_fd = 2 * iqr / (n ** (1/3))
        fd_bins = int(np.ceil((data_col.max() - data_col.min()) / h_fd)) if h_fd > 0 else sturges
        
        # Square root rule
        sqrt_bins = int(np.ceil(np.sqrt(n)))
        
        # Take median of suggestions, bounded between 3 and 20
        suggestions = [sturges, scott_bins, fd_bins, sqrt_bins]
        median_suggestion = int(np.median([x for x in suggestions if 3 <= x <= 50]))
        
        return max(3, min(20, median_suggestion))
    
    def show_equal_width_ranges(self, data_col, n_bins):
        """Show equal-width bin ranges"""
        min_val, max_val = data_col.min(), data_col.max()
        bin_width = (max_val - min_val) / n_bins
        
        self.logger.log(f"   Bin width: {bin_width:.4f}")
        for i in range(n_bins):
            start = min_val + i * bin_width
            end = min_val + (i + 1) * bin_width
            self.logger.log(f"   Bin {i+1}: [{start:.4f}, {end:.4f})")
    
    def show_quantile_ranges(self, data_col, n_bins):
        """Show quantile-based bin ranges"""
        quantiles = np.linspace(0, 1, n_bins + 1)
        bin_edges = data_col.quantile(quantiles).values
        
        for i in range(n_bins):
            self.logger.log(f"   Bin {i+1}: [{bin_edges[i]:.4f}, {bin_edges[i+1]:.4f})")
    
    def create_visualizations(self, feature_list=None, save=True):
        """
        Create visualizations for feature distributions.
        
        Args:
            feature_list (List[str], optional): List of features to visualize
            save (bool): Whether to save the plot to file
        """
        if feature_list is None:
            feature_list = self.numeric_features[:6]
            
        n_features = len(feature_list)
        fig, axes = plt.subplots(2, n_features, figsize=(4*n_features, 8))
        
        if n_features == 1:
            axes = axes.reshape(2, 1)
        
        for i, feature in enumerate(feature_list):
            data_col = self.data[feature].dropna()
            
            # Histogram
            axes[0, i].hist(data_col, bins=30, alpha=0.7, edgecolor='black')
            axes[0, i].set_title(f'{feature} - Distribution')
            axes[0, i].set_xlabel(feature)
            axes[0, i].set_ylabel('Frequency')
            
            # Box plot
            axes[1, i].boxplot(data_col)
            axes[1, i].set_title(f'{feature} - Box Plot')
            axes[1, i].set_ylabel(feature)
        
        plt.tight_layout()
        
        if save:
            timestamp = datetime.now().strftime("%Y%m%d_%H%M%S")
            filename = os.path.join(self.output_dir, f'feature_distributions_{timestamp}.png')
            plt.savefig(filename)
            if self.logger:
                self.logger.log(f"Feature distributions plot saved to {filename}")

    def demonstrate_discretization_methods(self, feature, n_bins=5):
        """Demonstrate different discretization methods on a specific feature"""
        data_col = self.data[feature].dropna()
        
        self.logger.log(f"\nDISCRETIZATION DEMONSTRATION FOR: {feature}")
        self.logger.log("="*50)
        
        # Original data sample
        self.logger.log(f"Original values (first 10): {data_col.head(10).tolist()}")
        
        # Method 1: Equal-width binning
        equal_width = pd.cut(data_col, bins=n_bins, labels=False)
        self.logger.log(f"\nEqual-width binning: {equal_width.head(10).tolist()}")
        
        # Method 2: Equal-frequency binning
        equal_freq = pd.qcut(data_col, q=n_bins, labels=False, duplicates='drop')
        self.logger.log(f"Equal-frequency binning: {equal_freq.head(10).tolist()}")
        
        # Method 3: K-means binning
        kmeans_discretizer = KBinsDiscretizer(n_bins=n_bins, encode='ordinal', strategy='kmeans')
        kmeans_result = kmeans_discretizer.fit_transform(data_col.values.reshape(-1, 1)).flatten()
        self.logger.log(f"K-means binning: {kmeans_result[:10].astype(int).tolist()}")
        
        # Show bin boundaries
        self.logger.log(f"\nBIN BOUNDARIES:")
        self.logger.log(f"Equal-width: {pd.cut(data_col, bins=n_bins).categories.tolist()}")
        self.logger.log(f"Equal-frequency: {pd.qcut(data_col, q=n_bins, duplicates='drop').categories.tolist()}")



class Preprocessing:
    def __init__(self, logger=None):
        """
        Initialize Preprocessing class.
        
        Args:
            logger (Logger, optional): Logger instance for logging
        """
        self.logger = logger
        self.label_encoders = {}

    def label_encode_non_numeric(self, df):
        """
        Label encodes all non-numeric columns in the given DataFrame.

        Args:
            df (pd.DataFrame): Input DataFrame.

        Returns:
            tuple: (DataFrame with non-numeric columns label encoded, dictionary of label encoders)
        """
        df_encoded = df.copy()
        
        # Get non-numeric columns using numpy
        non_numeric_columns = list(df.select_dtypes(exclude=[np.number]).columns)
        
        for col in non_numeric_columns:
            le = LabelEncoder()
            df_encoded[col] = le.fit_transform(df_encoded[col].astype(str))
            self.label_encoders[col] = le
            
        return df_encoded, self.label_encoders

    def discretize_feature(self, data, feature, method='equal_width', n_bins=5, custom_bins=None):
        """
        Discretize a single feature using specified method
        
        Args:
            data (pd.DataFrame): Input dataset
            feature (str): Feature name to discretize
            method (str): 'equal_width', 'equal_frequency', 'kmeans', or 'custom'
            n_bins (int): Number of bins
            custom_bins (list): Custom bin edges for 'custom' method
        
        Returns:
            pd.Series: Discretized feature
        """
        if method == 'equal_width':
            return pd.cut(data[feature], bins=n_bins, labels=False)
        
        elif method == 'equal_frequency':
            return pd.qcut(data[feature], q=n_bins, labels=False, duplicates='drop')
        
        elif method == 'kmeans':
            discretizer = KBinsDiscretizer(n_bins=n_bins, encode='ordinal', strategy='kmeans')
            return discretizer.fit_transform(data[feature].values.reshape(-1, 1)).flatten()
        
        elif method == 'custom' and custom_bins:
            return pd.cut(data[feature], bins=custom_bins, labels=False)
        
        else:
            raise ValueError("Invalid method or missing custom_bins")

    def batch_discretize(self, data, features_config):
        """
<<<<<<< HEAD
        Discretize multiple features at once
=======
        Discretize multiple features at once by overwriting original features.
>>>>>>> 41e39ea1
        
        Args:
            data (pd.DataFrame): Input dataset
            features_config (dict): Configuration for each feature
                Example: {
                    'feature1': {'method': 'equal_width', 'n_bins': 5},
                    'feature2': {'method': 'equal_frequency', 'n_bins': 3},
                    'feature3': {'method': 'custom', 'custom_bins': [0, 10, 50, 100]}
                }
        
        Returns:
            pd.DataFrame: Dataset with discretized features
        """
        result_data = data.copy()
        
        for feature, config in features_config.items():
            if feature in data.columns:
<<<<<<< HEAD
                result_data[f"{feature}_discretized"] = self.discretize_feature(
                    data, feature, **config
                )
=======
                # Directly overwrite the original feature
                result_data[feature] = self.discretize_feature(
                    data, feature, **config
                )
                if self.logger:
                    self.logger.log(f"Discretized feature '{feature}' using method '{config.get('method', 'equal_width')}'")
>>>>>>> 41e39ea1
        
        return result_data

    def calculate_treatment(self, df):
        """
        Calculate Treatment value based on the difference between current ACR and Rate_Lag.
        
        Args:
            df (pd.DataFrame): Input DataFrame with 'ACR' and 'Rate_Lag' columns
            
        Returns:
            pd.DataFrame: DataFrame with updated Treatment values
        """
        df_copy = df.copy()
        
        # Calculate the difference between current ACR and Rate_Lag
        df_copy["ACR_diff"] = df_copy["ACR"] - df_copy["Rate_Lag"]
        
        # 1: Increase Treatment 
        # -1: Decrease Treatment 
        # 0: No change
        # Update Treatment based on the difference
        df_copy["Treatment"] = df_copy["ACR_diff"].apply(lambda x: 1 if x > 0 else (-1 if x < 0 else 0))
        
        
        return df_copy.drop(columns=["ACR_diff", "Rate_Lag", "ACR"])

    def calculate_churn(self, df):
        """
        Create a binary 'Churn' outcome based on the 'ChurnRate' column.
        
        Args:
            df (pd.DataFrame): Input DataFrame with 'ChurnRate' column
            
        Returns:
            pd.DataFrame: DataFrame with updated 'Churn' column
        """
        df_copy = df.copy()
        # 1: Churned, 0: Not Churned

        df_copy["Churn"] = df_copy["ChurnRate"].apply(lambda x: 1 if x > 0 else 0)
        return df_copy.drop(columns=["ChurnRate", "Members", "Members_Lag"])

    def get_label_encoders(self):
        """Get the dictionary of label encoders used in encoding."""
        return self.label_encoders<|MERGE_RESOLUTION|>--- conflicted
+++ resolved
@@ -321,11 +321,7 @@
 
     def batch_discretize(self, data, features_config):
         """
-<<<<<<< HEAD
-        Discretize multiple features at once
-=======
         Discretize multiple features at once by overwriting original features.
->>>>>>> 41e39ea1
         
         Args:
             data (pd.DataFrame): Input dataset
@@ -343,18 +339,12 @@
         
         for feature, config in features_config.items():
             if feature in data.columns:
-<<<<<<< HEAD
-                result_data[f"{feature}_discretized"] = self.discretize_feature(
-                    data, feature, **config
-                )
-=======
                 # Directly overwrite the original feature
                 result_data[feature] = self.discretize_feature(
                     data, feature, **config
                 )
                 if self.logger:
                     self.logger.log(f"Discretized feature '{feature}' using method '{config.get('method', 'equal_width')}'")
->>>>>>> 41e39ea1
         
         return result_data
 
