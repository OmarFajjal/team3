--- conflicted
+++ resolved
@@ -121,8 +121,6 @@
 
         self.data['Churn'] = self.data['Churn'].map(churn_mapping)
         self.data['Treatment'] = self.data['Treatment'].map(Treatment_mapping)
-<<<<<<< HEAD
-=======
 
 
     def add_CATE(self, bayesian_network_model, bn ,treatment='Treatment', outcome='Churn'):
@@ -136,5 +134,4 @@
             self.data.at[row.name, 'CATE(0 vs -1)'] = cate_results['CATE(0 vs -1)']
              
         return self.data
->>>>>>> 41e39ea1
 
