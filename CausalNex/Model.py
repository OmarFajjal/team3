from causalnex.structure.notears import from_pandas
from causalnex.structure import StructureModel
from causalnex.plots import plot_structure, NODE_STYLE, EDGE_STYLE
import networkx as nx
from causalnex.network import BayesianNetwork
from causalnex.evaluation import classification_report, roc_auc
<<<<<<< HEAD
=======
from causalnex.inference import InferenceEngine
>>>>>>> 41e39ea1
import pandas as pd
import os
import pickle

class CausalNexModel:
    def __init__(self):
        self.structure_model = None

    def create_structure(self, df=None, *args, **kwargs):
        """
        Create a structure model from the given DataFrame. If not given then create an empty structure.
        
        Args:
            df: DataFrame to create structure from
            *args: Additional positional arguments to pass to from_pandas()
            **kwargs: Additional keyword arguments to pass to from_pandas()
            
        Returns:
            self: Returns the instance for method chaining
        """
        if df is None or df.empty:
            self.structure_model = StructureModel()
        else:
            self.structure_model = from_pandas(df, *args, **kwargs)
        return self

    def plot_structure(self, path, node_style=NODE_STYLE.WEAK, edge_style=EDGE_STYLE.WEAK, plot_title="Causal Structure Model"):
        """
        Plot the causal structure model.

        Args:
            node_style (dict, optional): Custom styles for nodes.
            edge_style (dict, optional): Custom styles for edges.
            plot_title (str, optional): Title for the plot.

        Returns:
            self: Returns the instance for method chaining
        """
        if self.structure_model is None:
            raise ValueError("No structure model exists. Create one first using create_structure()")

        viz = plot_structure(
            self.structure_model, 
            all_node_attributes=node_style, 
            all_edge_attributes=edge_style
        )
        viz.toggle_physics(False)
        viz.show(f'{path}/{plot_title}.html')
        return self

    def save_structure(self, file_path):
        """
        Save the causal structure model to a file.

        Args:
            file_path (str): The path where the model will be saved.

        Returns:
            self: Returns the instance for method chaining
        """
        if self.structure_model is None:
            raise ValueError("No structure model exists. Create one first using create_structure()")

        nx.drawing.nx_pydot.write_dot(self.structure_model, file_path)
        return self
    

    def adjacency_dict(self):
        """
        Get the adjacency dictionary of the structure model.

        Returns:
            dict: Adjacency dictionary of the structure model.
        """
        if self.structure_model is None:
            raise ValueError("No structure model exists. Create one first using create_structure()")
        
        adjacency_dict = {}
        for node, adjacencies in self.structure_model.adjacency():
            adjacency_dict[node] = list(adjacencies)

        return adjacency_dict
    

class BayesianNetworkModel:
    def __init__(self, structure_model=None, model_path=None):
        """
        Initialize the Bayesian Network Model with either a structure model or load from file.
        
        Args:
            structure_model (StructureModel, optional): A pre-defined structure model
            model_path (str, optional): Path to a saved model file
        """
        if model_path and os.path.exists(model_path):
            self.load_model(model_path)
        else:
            self.bayesian_network = BayesianNetwork(structure_model) if structure_model else None
<<<<<<< HEAD
=======

        self.ie = None  # Inference Engine instance
>>>>>>> 41e39ea1

    def fit(self, df, train):
        """
        specifying all of the states that each node can take

        Args:
            df (pd.DataFrame): DataFrame containing the discretised data to fit the node states. (all dataset)
            train list: List of columns to be used for training the Bayesian Network.

        Returns:
            self: Returns the instance for method chaining
        """
        if self.bayesian_network is None:
            raise ValueError("No Bayesian Network structure defined. Create one first.")
        
        self.bayesian_network.fit_node_states(df) # need to earn all the possible states of the nodes using the whole dataset
        self.bayesian_network.fit_cpds(train, method="BayesianEstimator", bayes_prior="K2")
        return self
    
<<<<<<< HEAD
=======
    def fit_cpds(self, df):
        """
        Fit the Conditional Probability Distributions (CPDs) of the Bayesian Network.

        Args:
            df (pd.DataFrame): DataFrame containing the data to fit CPDs.

        Returns:
            self: Returns the instance for method chaining
        """
        if self.bayesian_network is None:
            raise ValueError("No Bayesian Network structure defined. Create one first.")
        
        bn = self.bayesian_network.fit_node_states_and_cpds(df, method="BayesianEstimator", bayes_prior="K2")
        return bn

    
>>>>>>> 41e39ea1
    def predict(self, test_df, target:str=None):
        """
        Predict using the Bayesian Network.

        Args:
            df (pd.DataFrame): DataFrame containing the data to predict.

        Returns:
            pd.DataFrame: DataFrame with predictions.
        """
        if self.bayesian_network is None:
            raise ValueError("No Bayesian Network structure defined. Create one first.")
    
        return self.bayesian_network.predict(test_df,target)
    

    def get_cpd(self, cpd_name):
        """
        Convert CPDs to a structured DataFrame format.
        
        Returns:
            pd.DataFrame: DataFrame containing CPD information
        """
        if self.bayesian_network is None:
            raise ValueError("No Bayesian Network structure defined.")
        return self.bayesian_network.cpds[cpd_name]
        

    def save_cpds_with_logger(self, cpds, logger, file_name_base="bayesian_cpds"):
        """
        Save CPDs using the logger.
        
        Args:
            logger (Logger): Logger instance to use for saving
            filename (str): Base filename for the saved CPDs
        """
        try:
            for cpd in cpds:
                cpd_df = self.get_cpd(cpd)
<<<<<<< HEAD
                filename = f"{file_name_base}_{cpd}.csv"
=======
                filename = f"{file_name_base}_{cpd}"
>>>>>>> 41e39ea1
                # Save the DataFrame using the logger
                logger.save_dataframe(cpd_df, filename, format='csv')
                logger.log(f"Successfully saved CPDs to {filename}")
                print(f"Successfully saved CPDs to {filename}")
        except Exception as e:
            logger.log(f"Error saving CPDs: {str(e)}")
    
    def classification_report(self, test_df, target):
        """
        Generate a classification report for the Bayesian Network predictions.
        
        Args:
            test_df (pd.DataFrame): DataFrame containing the test data
            target (str): The target variable for classification
        
        Returns:
            str: Classification report as a string
        """
        if self.bayesian_network is None:
            raise ValueError("No Bayesian Network structure defined.")
        roc, auc = roc_auc(self.bayesian_network, test_df, target)
        report = classification_report(self.bayesian_network, test_df, target)
        report['auc'] = auc
        return report, roc, auc
    
    def save_model(self, filepath):
        """
        Save the Bayesian Network model to a file.
        
        Args:
            filepath (str): Path where to save the model
            
        Returns:
            self: Returns the instance for method chaining
        """
        if self.bayesian_network is None:
            raise ValueError("No Bayesian Network model to save.")
            
        os.makedirs(os.path.dirname(filepath), exist_ok=True)
        with open(filepath, 'wb') as f:
            pickle.dump(self.bayesian_network, f)
        return self

    def load_model(self, filepath):
        """
        Load a Bayesian Network model from a file.
        
        Args:
            filepath (str): Path to the saved model file
            
        Returns:
            self: Returns the instance for method chaining
        """
        if not os.path.exists(filepath):
            raise FileNotFoundError(f"Model file not found at {filepath}")
            
        with open(filepath, 'rb') as f:
            self.bayesian_network = pickle.load(f)
<<<<<<< HEAD
        return self
=======
        return self
    
    def estimate_ate(self, bn = None, treatment='Treatment', outcome='Churn', treatment_values=None):
        """
        Estimate the Average Treatment Effect (ATE) using the Bayesian Network for all pairs of treatment values.
        
        Args:
            treatment (str): The treatment variable
            outcome (str): The outcome variable
            treatment_values (list): List of possible treatment values. If None, uses [-1, 0, 1]
        
        Returns:
            tuple: (Dictionary of ATE comparisons between treatment value pairs, average ATE)
        """
        if bn is None and self.bayesian_network is None: 
            raise ValueError("No Bayesian Network model defined.")
        

        # Default treatment values if none provided
        if treatment_values is None:
            treatment_values = [-1, 0, 1]
        
        if self.ie is None:
            # Create inference engine if not already created
            if bn is None:
                self.ie = InferenceEngine(self.bayesian_network)
            else:
                self.ie = InferenceEngine(bn)
      
        expected_outcomes = {}
        for t in treatment_values:
            # Perform intervention for the treatment value
            self.ie.do_intervention(treatment, t)
            
            # Query the outcome variable
            outcome_probabilities = self.ie.query({})[outcome]
            
            # Reset intervention
            self.ie.reset_do(treatment)
            
            # Calculate expected outcome
            expected_outcome = sum([p * v for v, p in outcome_probabilities.items()])
            
            # Store expected outcome for this treatment value
            expected_outcomes[t] = expected_outcome
        # Compute pairwise ATEs
        ate = {
            "E[Y|do(T=-1)]": expected_outcomes[-1],
            "E[Y|do(T=0)]": expected_outcomes[0],
            "E[Y|do(T=1)]": expected_outcomes[1],
            "ATE(1 vs 0)": expected_outcomes[1] - expected_outcomes[0],
            "ATE(1 vs -1)": expected_outcomes[1] - expected_outcomes[-1],
            "ATE(0 vs -1)": expected_outcomes[0] - expected_outcomes[-1],
        }
        # Calculate average ATE
        average_ate = sum(ate.values()) / len(ate)
        return ate, average_ate
    
    def estimate_cate(self, bn = None, treatment='Treatment', outcome='Churn', treatment_values=None, x=None, new_ie=False):
       
        if new_ie:
            self.ie = InferenceEngine(bn)
        
        if self.ie is None:
            # Create inference engine if not already created
            if bn is None:
                self.ie = InferenceEngine(self.bayesian_network)
            else:
                self.ie = InferenceEngine(bn)
        

        expected_outcomes = {}
       
        # Default treatment values if none provided
        if treatment_values is None:
            treatment_values = [-1, 0, 1]
        
        for t in treatment_values:
            # Perform intervention for the treatment value
            self.ie.do_intervention(treatment, t)
            
            # Query the outcome variable
            outcome_probabilities = self.ie.query(x)[outcome]
            
            # Reset intervention
            self.ie.reset_do(treatment)
            
            # Calculate expected outcome
            expected_outcome = sum([p * v for v, p in outcome_probabilities.items()])
            
            # Store expected outcome for this treatment value
            expected_outcomes[t] = expected_outcome

            # reset intervention
            self.ie.reset_do(treatment)

        # Compute pairwise CATEs
        cate_row = {
        "E[Y|do(T=-1)]": expected_outcomes[-1],
        "E[Y|do(T=0)]": expected_outcomes[0],
        "E[Y|do(T=1)]": expected_outcomes[1],
        "CATE(1 vs 0)": expected_outcomes[1] - expected_outcomes[0],
        "CATE(1 vs -1)": expected_outcomes[1] - expected_outcomes[-1],
        "CATE(0 vs -1)": expected_outcomes[0] - expected_outcomes[-1],
        }

        return cate_row


        
>>>>>>> 41e39ea1
<|MERGE_RESOLUTION|>--- conflicted
+++ resolved
@@ -4,10 +4,7 @@
 import networkx as nx
 from causalnex.network import BayesianNetwork
 from causalnex.evaluation import classification_report, roc_auc
-<<<<<<< HEAD
-=======
 from causalnex.inference import InferenceEngine
->>>>>>> 41e39ea1
 import pandas as pd
 import os
 import pickle
@@ -105,11 +102,8 @@
             self.load_model(model_path)
         else:
             self.bayesian_network = BayesianNetwork(structure_model) if structure_model else None
-<<<<<<< HEAD
-=======
 
         self.ie = None  # Inference Engine instance
->>>>>>> 41e39ea1
 
     def fit(self, df, train):
         """
@@ -129,8 +123,6 @@
         self.bayesian_network.fit_cpds(train, method="BayesianEstimator", bayes_prior="K2")
         return self
     
-<<<<<<< HEAD
-=======
     def fit_cpds(self, df):
         """
         Fit the Conditional Probability Distributions (CPDs) of the Bayesian Network.
@@ -148,7 +140,6 @@
         return bn
 
     
->>>>>>> 41e39ea1
     def predict(self, test_df, target:str=None):
         """
         Predict using the Bayesian Network.
@@ -188,11 +179,7 @@
         try:
             for cpd in cpds:
                 cpd_df = self.get_cpd(cpd)
-<<<<<<< HEAD
-                filename = f"{file_name_base}_{cpd}.csv"
-=======
                 filename = f"{file_name_base}_{cpd}"
->>>>>>> 41e39ea1
                 # Save the DataFrame using the logger
                 logger.save_dataframe(cpd_df, filename, format='csv')
                 logger.log(f"Successfully saved CPDs to {filename}")
@@ -251,9 +238,6 @@
             
         with open(filepath, 'rb') as f:
             self.bayesian_network = pickle.load(f)
-<<<<<<< HEAD
-        return self
-=======
         return self
     
     def estimate_ate(self, bn = None, treatment='Treatment', outcome='Churn', treatment_values=None):
@@ -363,5 +347,4 @@
         return cate_row
 
 
-        
->>>>>>> 41e39ea1
+        