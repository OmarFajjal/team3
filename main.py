--- conflicted
+++ resolved
@@ -2,10 +2,7 @@
 from CausalNex.Model import CausalNexModel, BayesianNetworkModel
 from CausalNex.Preprocessing import Preprocessing, FeatureDiscretizationAnalyzer
 from CausalNex.Logger import Logger
-<<<<<<< HEAD
-=======
 from CausalNex.evaluation import placebo_test
->>>>>>> 41e39ea1
 import os
 import argparse
 
@@ -76,12 +73,9 @@
     ################# adjusting the structure model #######################
     # Remove edges with smallest weight until the graph is a DAG.
     CausalNex.structure_model.threshold_till_dag()
-<<<<<<< HEAD
-=======
     CausalNex.structure_model.remove_node('Year')
     CausalNex.structure_model.remove_node('Provider')
     DAG = CausalNex.adjacency_dict()
->>>>>>> 41e39ea1
     print("Structure model adjusted to ensure it is a DAG.")
     logger.log("Structure model adjusted to ensure it is a DAG.")
     
@@ -107,12 +101,9 @@
         }
         logger.save_model_results(adjusted_model_info, "adjusted_model_configuration")
 
-<<<<<<< HEAD
-=======
         # save the DAG structure as a JSON file
         logger.save_model_results(DAG, "DAG_structure")
 
->>>>>>> 41e39ea1
 
     #################### preprocessing for Baysian Network ######################
     # define the causal variables from the structure model
@@ -136,10 +127,7 @@
 
     data_loader.data = discretized_dataset
 
-<<<<<<< HEAD
-=======
-
->>>>>>> 41e39ea1
+
     # Treatment is the treatment variable, and Churn is the outcome variable.
 
 
@@ -147,17 +135,6 @@
     ###################### Learning the Bayesian Network ######################
     if is_new_experiment:
         # Create and train new Bayesian Network model
-<<<<<<< HEAD
-        bayesian_network = BayesianNetworkModel(CausalNex.structure_model)
-        train, test = data_loader.split_data(test_size=0.2)
-        bayesian_network.fit(discretized_dataset, train=train)
-        bayesian_network.save_cpds_with_logger(cpds=['Treatment', 'Churn'] ,logger= logger)
-        bayesian_network.save_model(model_save_path)
-        logger.log("New Bayesian Network model trained and saved.")
-    else:
-        # Load existing Bayesian Network model
-        bayesian_network = BayesianNetworkModel(model_path=model_save_path)
-=======
         bayesian_network_model = BayesianNetworkModel(CausalNex.structure_model)
         train, test = data_loader.split_data(test_size=0.2)
         bayesian_network_model.fit(discretized_dataset, train=train)
@@ -167,24 +144,10 @@
     else:
         # Load existing Bayesian Network model
         bayesian_network_model = BayesianNetworkModel(model_path=model_save_path)
->>>>>>> 41e39ea1
         train, test = data_loader.split_data(test_size=0.2)
         logger.log("Existing Bayesian Network model loaded.")
 
     # Evaluate model
-<<<<<<< HEAD
-    predictions = bayesian_network.predict(test, 'Churn')
-    classification_report, roc, auc = bayesian_network.classification_report(test, 'Churn')
-    
-    # Save results if it's a new experiment
-    if is_new_experiment:
-        logger.save_model_results(classification_report, "classification_report")
-        logger.save_roc_plot(roc, auc, filename="bayesian_network_roc", folder=visualization_folder)
-        logger.log(f"Results saved for new experiment. AUC: {auc:.3f}")
-    
-    return classification_report, roc, auc
-
-=======
     classification_report, roc, auc = bayesian_network_model.classification_report(test, 'Churn')
     
     # Save results if it's a new experiment
@@ -244,7 +207,6 @@
 
 
 
->>>>>>> 41e39ea1
 if __name__ == '__main__':
     parser = argparse.ArgumentParser(description='Run causal analysis experiment')
     parser.add_argument('--new-experiment', action='store_true', default=False,
@@ -260,3 +222,6 @@
     )
     print(f"Experiment completed. Final AUC: {auc:.3f}")
 
+    # Create necessary directories
+    for directory in [visualization_folder, NOTEARS_checkpoint_folder, 'models']:
+        os.makedirs(directory, exist_ok=True)
